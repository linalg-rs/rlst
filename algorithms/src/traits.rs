//! Trait interfaces

pub mod arnoldi;
pub mod lu_decomp;
<<<<<<< HEAD
pub mod qr_decomp_trait;
=======
pub mod norm2;
pub mod svd;
>>>>>>> 2686a5cf
<|MERGE_RESOLUTION|>--- conflicted
+++ resolved
@@ -2,9 +2,6 @@
 
 pub mod arnoldi;
 pub mod lu_decomp;
-<<<<<<< HEAD
 pub mod qr_decomp_trait;
-=======
 pub mod norm2;
-pub mod svd;
->>>>>>> 2686a5cf
+pub mod svd;