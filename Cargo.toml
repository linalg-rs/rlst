[package]
name = "rlst"
version = "0.1.0-dev"
authors = ["The linalg-rs contributors"]
edition = "2021"
description = "A Rust native linear algebra library."
license = "MIT / Apache-2.0"
homepage = "https://github.com/linalg-rs"
repository = "https://github.com/linalg-rs/rlst"
readme = "README.md"
keywords = ["numerics"]
categories = ["mathematics", "science"]
exclude = [
    "suitesparse-src",
    "netlib-lapack-src",
    "blis-src",
]

[lib]
name = "rlst"

[dependencies]
rlst-proc-macro = { version = "0.1.0" }
num = { version = "0.4", features = ["serde", "rand"]}
approx = { version = "0.5", features=["num-complex"] }
num_cpus = "1"
rand = "0.8"
rand_chacha = "0.3"
rand_distr = "0.4"
itertools = "0.12"
blas = "0.22"
lapack = "0.19"
thiserror = "1"
serde = "1"

mpi = { version="0.7.0", optional=true }
mpi-sys = { version="0.2.1", optional=true }



[target.aarch64-apple-darwin.dev-dependencies]
blas-src = { version = "0.9", features = ["accelerate"]}
lapack-src = { version = "0.9", features = ["accelerate"]}

[target.x86_64-unknown-linux-gnu.dev-dependencies]
blas-src = { version = "0.9", features = ["blis"]}
lapack-src = { version = "0.9", features = ["netlib"]}


[dev-dependencies]
criterion = { version = "0.3", features = ["html_reports"] }
paste = "1"
rand = "0.8"

[build-dependencies]
cc = "1.0"
bindgen = "0.69"
cmake = "0.1"
<<<<<<< HEAD

[package.metadata.docs.rs]
rustdoc-args = [ "--html-in-header", "katex-header.html" ]

=======
>>>>>>> 44c15145

[features]
strict = []
default = []
mpi = ["dep:mpi", "dep:mpi-sys"]
suitesparse = []
blis = []
metal = []

[lints.clippy]
wildcard_imports = "forbid"

[[bench]]
name = "matrix_multiplication"
harness = false<|MERGE_RESOLUTION|>--- conflicted
+++ resolved
@@ -56,13 +56,6 @@
 cc = "1.0"
 bindgen = "0.69"
 cmake = "0.1"
-<<<<<<< HEAD
-
-[package.metadata.docs.rs]
-rustdoc-args = [ "--html-in-header", "katex-header.html" ]
-
-=======
->>>>>>> 44c15145
 
 [features]
 strict = []
